import logging
import os
import os.path as osp
import sys
import time
import torch
import numpy as np
import torch.nn as nn
import torch.optim as optim
from ray import tune
from torch.utils.data import Subset
from cords.utils.config_utils import load_config_data
from cords.utils.data.data_utils import WeightedSubset
from cords.utils.data.data_utils import collate
from cords.utils.data.dataloader.SL.adaptive import GLISTERDataLoader, OLRandomDataLoader, \
    CRAIGDataLoader, GradMatchDataLoader, RandomDataLoader
from cords.utils.data.dataloader.SL.nonadaptive import FacLocDataLoader
from cords.utils.data.datasets.SL import gen_dataset
from cords.utils.models import *
from cords.utils.data.data_utils.collate import *
import pickle

class TrainClassifier:
    def __init__(self, config_file_data):
        self.cfg = config_file_data
        results_dir = osp.abspath(osp.expanduser(self.cfg.train_args.results_dir))
        
        if self.cfg.dss_args.type != "Full":
            all_logs_dir = os.path.join(results_dir, self.cfg.setting,
                                        self.cfg.dss_args.type,
                                        self.cfg.dataset.name,
                                        str(self.cfg.dss_args.fraction),
                                        str(self.cfg.dss_args.select_every))
        else:
            all_logs_dir = os.path.join(results_dir, self.cfg.setting,
                                        self.cfg.dss_args.type,
                                        self.cfg.dataset.name)

        os.makedirs(all_logs_dir, exist_ok=True)
        # setup logger
        plain_formatter = logging.Formatter("[%(asctime)s] %(name)s %(levelname)s: %(message)s",
                                            datefmt="%m/%d %H:%M:%S")
        self.logger = logging.getLogger(__name__)
        self.logger.setLevel(logging.INFO)
        s_handler = logging.StreamHandler(stream=sys.stdout)
        s_handler.setFormatter(plain_formatter)
        s_handler.setLevel(logging.INFO)
        self.logger.addHandler(s_handler)
        f_handler = logging.FileHandler(os.path.join(all_logs_dir, self.cfg.dataset.name + "_" +
                                                     self.cfg.dss_args.type + ".log"))
        f_handler.setFormatter(plain_formatter)
        f_handler.setLevel(logging.DEBUG)
        self.logger.addHandler(f_handler)
        self.logger.propagate = False

    """
    ############################## Loss Evaluation ##############################
    """

    def model_eval_loss(self, data_loader, model, criterion):
        total_loss = 0
        with torch.no_grad():
            for batch_idx, (inputs, targets) in enumerate(data_loader):
                inputs, targets = inputs.to(self.cfg.train_args.device), \
                                  targets.to(self.cfg.train_args.device, non_blocking=True)
                outputs = model(inputs)
                loss = criterion(outputs, targets)
                total_loss += loss.item()
        return total_loss

    """
    ############################## Model Creation ##############################
    """

    def create_model(self):
        if self.cfg.model.architecture == 'RegressionNet':
            model = RegressionNet(self.cfg.model.input_dim)
        elif self.cfg.model.architecture == 'ResNet18':
            model = ResNet18(self.cfg.model.numclasses)
        elif self.cfg.model.architecture == 'MnistNet':
            model = MnistNet()
        elif self.cfg.model.architecture == 'ResNet164':
            model = ResNet164(self.cfg.model.numclasses)
        elif self.cfg.model.architecture == 'MobileNet':
            model = MobileNet(self.cfg.model.numclasses)
        elif self.cfg.model.architecture == 'MobileNetV2':
            model = MobileNetV2(self.cfg.model.numclasses)
        elif self.cfg.model.architecture == 'MobileNet2':
            model = MobileNet2(output_size=self.cfg.model.numclasses)
        elif self.cfg.model.architecture == 'HyperParamNet':
            model = HyperParamNet(self.cfg.model.l1, self.cfg.model.l2)
<<<<<<< HEAD
=======
        elif self.cfg.model.architecture == 'RegressionNet':
            model = RegressionNet(self.cfg.model.numclasses)
>>>>>>> ac845fa9
        elif self.cfg.model.architecture == 'ThreeLayerNet':
            model = ThreeLayerNet(self.cfg.model.input_dim, self.cfg.model.numclasses, 
	    self.cfg.model.h1, self.cfg.model.h2)
        elif self.cfg.model.architecture == 'LSTM':
            model = LSTMClassifier(self.cfg.model.numclasses, self.cfg.model.wordvec_dim, \
                 self.cfg.model.weight_path, self.cfg.model.num_layers, self.cfg.model.hidden_size)
<<<<<<< HEAD
=======
        else:
            raise(NotImplementedError)
>>>>>>> ac845fa9
        model = model.to(self.cfg.train_args.device)
        return model

    """
    ############################## Loss Type, Optimizer and Learning Rate Scheduler ##############################
    """

    def loss_function(self):
        if self.cfg.loss.type == "CrossEntropyLoss":
            criterion = nn.CrossEntropyLoss()
            criterion_nored = nn.CrossEntropyLoss(reduction='none')
            
        elif self.cfg.loss.type == "MeanSquaredLoss":
            criterion = nn.MSELoss()
            criterion_nored = nn.MSELoss(reduction='none')
        return criterion, criterion_nored

    def optimizer_with_scheduler(self, model):
        if self.cfg.optimizer.type == 'sgd':
            optimizer = optim.SGD(model.parameters(), lr=self.cfg.optimizer.lr,
                                  momentum=self.cfg.optimizer.momentum,
                                  weight_decay=self.cfg.optimizer.weight_decay,
                                  nesterov=self.cfg.optimizer.nesterov)
        elif self.cfg.optimizer.type == "adam":
            optimizer = optim.Adam(model.parameters(), lr=self.cfg.optimizer.lr)
        elif self.cfg.optimizer.type == "rmsprop":
            optimizer = optim.RMSprop(model.parameters(), lr=self.cfg.optimizer.lr)

        if self.cfg.scheduler.type == 'cosine_annealing':
            scheduler = torch.optim.lr_scheduler.CosineAnnealingLR(optimizer,
                                                                   T_max=self.cfg.scheduler.T_max)
        elif self.cfg.scheduler.type == 'linear_decay':
<<<<<<< HEAD
            scheduler = torch.optim.lr_scheduler.StepLR(optimizer, 
                                                        step_size=self.cfg.scheduler.stepsize, 
                                                        gamma=self.cfg.scheduler.gamma)
=======
            scheduler = torch.optim.lr_scheduler.StepLR(optimizer, step_size=self.cfg.scheduler.stepsize, gamma=self.cfg.scheduler.gamma)
>>>>>>> ac845fa9
        else:
            scheduler = None
        return optimizer, scheduler

    @staticmethod
    def generate_cumulative_timing(mod_timing):
        tmp = 0
        mod_cum_timing = np.zeros(len(mod_timing))
        for i in range(len(mod_timing)):
            tmp += mod_timing[i]
            mod_cum_timing[i] = tmp
        return mod_cum_timing

    @staticmethod
    def save_ckpt(state, ckpt_path):
        torch.save(state, ckpt_path)

    @staticmethod
    def load_ckpt(ckpt_path, model, optimizer):
        checkpoint = torch.load(ckpt_path)
        start_epoch = checkpoint['epoch']
        model.load_state_dict(checkpoint['state_dict'])
        optimizer.load_state_dict(checkpoint['optimizer'])
        loss = checkpoint['loss']
        metrics = checkpoint['metrics']
        return start_epoch, model, optimizer, loss, metrics

    def count_pkl(self, path):
        if not osp.exists(path):
            return -1
        return_val = 0
        file = open(path, 'rb')
        while(True):
            try:
                _ = pickle.load(file)
                return_val += 1
            except EOFError:
                break
        file.close()
        return return_val

    def train(self):
        """
        ############################## General Training Loop with Data Selection Strategies ##############################
        """
        # Loading the Dataset
        logger = self.logger
        logger.info(self.cfg)
        if self.cfg.dataset.feature == 'classimb':
            trainset, validset, testset, num_cls = gen_dataset(self.cfg.dataset.datadir,
                                                               self.cfg.dataset.name,
                                                               self.cfg.dataset.feature,
                                                               classimb_ratio=self.cfg.dataset.classimb_ratio, dataset=self.cfg.dataset)
        else:
            trainset, validset, testset, num_cls = gen_dataset(self.cfg.dataset.datadir,
                                                               self.cfg.dataset.name,
                                                               self.cfg.dataset.feature, dataset=self.cfg.dataset)

        trn_batch_size = self.cfg.dataloader.batch_size
        val_batch_size = self.cfg.dataloader.batch_size
        tst_batch_size = self.cfg.dataloader.batch_size
<<<<<<< HEAD
=======

        if self.cfg.dataset.name == "sst2_facloc" and self.count_pkl(self.cfg.dataset.ss_path) == 1 and self.cfg.dss_args.type == 'FacLoc':
            self.cfg.dss_args.type = 'Full'
            file_ss = open(self.cfg.dataset.ss_path, 'rb')
            ss_indices = pickle.load(file_ss)
            file_ss.close()
            trainset = torch.utils.data.Subset(trainset, ss_indices)

        if 'collate_fn' not in self.cfg.dataloader.keys():
            collate_fn = None
        else:
            collate_fn = self.cfg.dataloader.collate_fn

        if self.cfg.dss_args.type in ['SELCON']:
            assert(self.cfg.dataset.name in ['LawSchool', 'Community_Crime'])
            if self.cfg.dss_arg.batch_sampler == 'sequential':
                # todo: not working 
                batch_sampler = lambda dataset, bs : torch.utils.data.BatchSampler(
                    torch.utils.data.SequentialSampler(dataset), batch_size=bs, drop_last=True
                )   # sequential
            elif self.cfg.dss_arg.batch_sampler == 'random':
                # todo: not working 
                batch_sampler = lambda dataset, bs : torch.utils.data.BatchSampler(
                    torch.utils.data.RandomSampler(dataset), batch_size=bs, drop_last=True
                )   # random
            else:
                batch_sampler = lambda _, __ : None
>>>>>>> ac845fa9

        if self.cfg.dataset.name == "sst2_facloc" and self.count_pkl(self.cfg.dataset.ss_path) == 1 and self.cfg.dss_args.type == 'FacLoc':
            self.cfg.dss_args.type = 'Full'
            file_ss = open(self.cfg.dataset.ss_path, 'rb')
            ss_indices = pickle.load(file_ss)
            file_ss.close()
            trainset = torch.utils.data.Subset(trainset, ss_indices)

        if 'collate_fn' not in self.cfg.dataloader.keys():
            collate_fn = None
        else:
            collate_fn = self.cfg.dataloader.collate_fn

        # Creating the Data Loaders
        trainloader = torch.utils.data.DataLoader(trainset, batch_size=trn_batch_size,
                                                  shuffle=False, pin_memory=True, collate_fn = collate_fn)

        valloader = torch.utils.data.DataLoader(validset, batch_size=val_batch_size,
                                                shuffle=False, pin_memory=True, collate_fn = collate_fn)

        testloader = torch.utils.data.DataLoader(testset, batch_size=tst_batch_size,
                                                 shuffle=False, pin_memory=True, collate_fn = collate_fn)

        substrn_losses = list()  # np.zeros(cfg['train_args']['num_epochs'])
        trn_losses = list()
        val_losses = list()  # np.zeros(cfg['train_args']['num_epochs'])
        tst_losses = list()
        subtrn_losses = list()
        timing = list()
        trn_acc = list()
        val_acc = list()  # np.zeros(cfg['train_args']['num_epochs'])
        tst_acc = list()  # np.zeros(cfg['train_args']['num_epochs'])
        subtrn_acc = list()  # np.zeros(cfg['train_args']['num_epochs'])

        # Checkpoint file
        checkpoint_dir = osp.abspath(osp.expanduser(self.cfg.ckpt.dir))
        ckpt_dir = os.path.join(checkpoint_dir, self.cfg.setting,
                                self.cfg.dss_args.type,
                                self.cfg.dataset.name,
                                str(self.cfg.dss_args.fraction),
                                str(self.cfg.dss_args.select_every))
        checkpoint_path = os.path.join(ckpt_dir, 'model.pt')
        os.makedirs(ckpt_dir, exist_ok=True)

        # Model Creation
        model = self.create_model()

        # Loss Functions
        criterion, criterion_nored = self.loss_function()

        # Getting the optimizer and scheduler
        optimizer, scheduler = self.optimizer_with_scheduler(model)

        """
        ############################## Custom Dataloader Creation ##############################
        """

        if 'collate_fn' not in self.cfg.dss_args:
                self.cfg.dss_args.collate_fn = None

        if self.cfg.dss_args.type in ['GradMatch', 'GradMatchPB', 'GradMatch-Warm', 'GradMatchPB-Warm']:
            """
            ############################## GradMatch Dataloader Additional Arguments ##############################
            """
            self.cfg.dss_args.model = model
            self.cfg.dss_args.loss = criterion_nored
            self.cfg.dss_args.eta = self.cfg.optimizer.lr
            self.cfg.dss_args.num_classes = self.cfg.model.numclasses
            self.cfg.dss_args.num_epochs = self.cfg.train_args.num_epochs
            self.cfg.dss_args.device = self.cfg.train_args.device

            dataloader = GradMatchDataLoader(trainloader, valloader, self.cfg.dss_args, logger,
                                             batch_size=self.cfg.dataloader.batch_size,
                                             shuffle=self.cfg.dataloader.shuffle,
                                             pin_memory=self.cfg.dataloader.pin_memory,
                                             collate_fn = self.cfg.dss_args.collate_fn)

        elif self.cfg.dss_args.type in ['GLISTER', 'GLISTER-Warm', 'GLISTERPB', 'GLISTERPB-Warm']:
            """
            ############################## GLISTER Dataloader Additional Arguments ##############################
            """
            self.cfg.dss_args.model = model
            self.cfg.dss_args.loss = criterion_nored
            self.cfg.dss_args.eta = self.cfg.optimizer.lr
            self.cfg.dss_args.num_classes = self.cfg.model.numclasses
            self.cfg.dss_args.num_epochs = self.cfg.train_args.num_epochs
            self.cfg.dss_args.device = self.cfg.train_args.device
            dataloader = GLISTERDataLoader(trainloader, valloader, self.cfg.dss_args, logger,
                                           batch_size=self.cfg.dataloader.batch_size,
                                           shuffle=self.cfg.dataloader.shuffle,
                                           pin_memory=self.cfg.dataloader.pin_memory,
                                           collate_fn = self.cfg.dss_args.collate_fn)

        elif self.cfg.dss_args.type in ['CRAIG', 'CRAIG-Warm', 'CRAIGPB', 'CRAIGPB-Warm']:
            """
            ############################## CRAIG Dataloader Additional Arguments ##############################
            """
            self.cfg.dss_args.model = model
            self.cfg.dss_args.loss = criterion_nored
            self.cfg.dss_args.num_classes = self.cfg.model.numclasses
            self.cfg.dss_args.num_epochs = self.cfg.train_args.num_epochs
            self.cfg.dss_args.device = self.cfg.train_args.device

            dataloader = CRAIGDataLoader(trainloader, valloader, self.cfg.dss_args, logger,
                                         batch_size=self.cfg.dataloader.batch_size,
                                         shuffle=self.cfg.dataloader.shuffle,
                                         pin_memory=self.cfg.dataloader.pin_memory,
                                         collate_fn = self.cfg.dss_args.collate_fn)

        elif self.cfg.dss_args.type in ['Random', 'Random-Warm']:
            """
            ############################## Random Dataloader Additional Arguments ##############################
            """
            self.cfg.dss_args.device = self.cfg.train_args.device
            self.cfg.dss_args.num_epochs = self.cfg.train_args.num_epochs

            dataloader = RandomDataLoader(trainloader, self.cfg.dss_args, logger,
                                          batch_size=self.cfg.dataloader.batch_size,
                                          shuffle=self.cfg.dataloader.shuffle,
                                          pin_memory=self.cfg.dataloader.pin_memory, 
                                          collate_fn = self.cfg.dss_args.collate_fn)

        elif self.cfg.dss_args.type == ['OLRandom', 'OLRandom-Warm']:
            """
            ############################## OLRandom Dataloader Additional Arguments ##############################
            """
            self.cfg.dss_args.device = self.cfg.train_args.device
            self.cfg.dss_args.num_epochs = self.cfg.train_args.num_epochs

            dataloader = OLRandomDataLoader(trainloader, self.cfg.dss_args, logger,
                                            batch_size=self.cfg.dataloader.batch_size,
                                            shuffle=self.cfg.dataloader.shuffle,
                                            pin_memory=self.cfg.dataloader.pin_memory,
                                            collate_fn = self.cfg.dss_args.collate_fn)

        elif self.cfg.dss_args.type == 'FacLoc':
            """
            ############################## Facility Location Dataloader Additional Arguments ##############################
            """
            wt_trainset = WeightedSubset(trainset, list(range(len(trainset))), [1] * len(trainset))
            self.cfg.dss_args.device = self.cfg.train_args.device
            self.cfg.dss_args.model = model
            self.cfg.dss_args.data_type = self.cfg.dataset.type
            
            dataloader = FacLocDataLoader(trainloader, valloader, self.cfg.dss_args, logger, 
                                          batch_size=self.cfg.dataloader.batch_size,
                                          shuffle=self.cfg.dataloader.shuffle,
                                          pin_memory=self.cfg.dataloader.pin_memory, 
                                          collate_fn = self.cfg.dss_args.collate_fn)
            if self.cfg.dataset.name == "sst2_facloc" and self.count_pkl(self.cfg.dataset.ss_path) < 1:

                ss_indices = dataloader.subset_indices
                file_ss = open(self.cfg.dataset.ss_path, 'wb')
                try:
                    pickle.dump(ss_indices, file_ss)
                except EOFError:
                    pass
                file_ss.close()

        elif self.cfg.dss_args.type == 'Full':
            """
            ############################## Full Dataloader Additional Arguments ##############################
            """
            wt_trainset = WeightedSubset(trainset, list(range(len(trainset))), [1] * len(trainset))

            dataloader = torch.utils.data.DataLoader(wt_trainset,
                                                     batch_size=self.cfg.dataloader.batch_size,
                                                     shuffle=self.cfg.dataloader.shuffle,
                                                     pin_memory=self.cfg.dataloader.pin_memory,
                                                     collate_fn=self.cfg.dss_args.collate_fn)
<<<<<<< HEAD
=======

        elif self.cfg.dss_args.type in ['SELCON']:
            """
            ############################## SELCON Dataloader Additional Arguments ##############################
            """
            self.cfg.dss_args.model = model
            self.cfg.dss_args.lr = self.cfg.optimizer.lr
            self.cfg.dss_args.loss = criterion_nored # doubt: or criterion
            self.cfg.dss_args.device = self.cfg.train_args.device
            self.cfg.dss_args.optimizer = optimizer
            self.cfg.dss_args.criterion = criterion
            self.cfg.dss_args.num_classes = self.cfg.model.numclasses
            self.cfg.dss_args.batch_size = self.cfg.dataloader.batch_size
            
            # todo: not done yet
            self.cfg.dss_args.delta = torch.tensor(self.cfg.dss_args.delta)
            # self.cfg.dss_args.linear_layer = self.cfg.dss_args.linear_layer # already there, check glister init
            self.cfg.dss_args.num_epochs = self.cfg.train_args.num_epochs
            
            dataloader = SELCONDataLoader(trainset, validset, trainloader, valloader, self.cfg.dss_args, logger,
                                           batch_size=self.cfg.dataloader.batch_size,
                                           shuffle=self.cfg.dataloader.shuffle,
                                           pin_memory=self.cfg.dataloader.pin_memory)

        else:
            raise NotImplementedError

        if self.cfg.dss_args.type in ['SELCON']:        
            is_selcon = True
        else:
            is_selcon = False

>>>>>>> ac845fa9

        """
        ################################################# Checkpoint Loading #################################################
        """

        if self.cfg.ckpt.is_load:
            start_epoch, model, optimizer, ckpt_loss, load_metrics = self.load_ckpt(checkpoint_path, model, optimizer)
            logger.info("Loading saved checkpoint model at epoch: {0:d}".format(start_epoch))
            for arg in load_metrics.keys():
                if arg == "val_loss":
                    val_losses = load_metrics['val_loss']
                if arg == "val_acc":
                    val_acc = load_metrics['val_acc']
                if arg == "tst_loss":
                    tst_losses = load_metrics['tst_loss']
                if arg == "tst_acc":
                    tst_acc = load_metrics['tst_acc']
                if arg == "trn_loss":
                    trn_losses = load_metrics['trn_loss']
                if arg == "trn_acc":
                    trn_acc = load_metrics['trn_acc']
                if arg == "subtrn_loss":
                    subtrn_losses = load_metrics['subtrn_loss']
                if arg == "subtrn_acc":
                    subtrn_acc = load_metrics['subtrn_acc']
                if arg == "time":
                    timing = load_metrics['time']
        else:
            start_epoch = 0

        """
        ################################################# Training Loop #################################################
        """

        for epoch in range(start_epoch, self.cfg.train_args.num_epochs):
            subtrn_loss = 0
            subtrn_correct = 0
            subtrn_total = 0
            model.train()
            start_time = time.time()
            cum_weights = 0
<<<<<<< HEAD
            for _, (inputs, targets, weights) in enumerate(dataloader):
=======
            for _, data in enumerate(dataloader):
                if is_selcon:
                    inputs, targets, _, weights = data  # dataloader also returns id in case of selcon algorithm
                else:
                    inputs, targets, weights = data
>>>>>>> ac845fa9
                inputs = inputs.to(self.cfg.train_args.device)
                targets = targets.to(self.cfg.train_args.device, non_blocking=True)
                weights = weights.to(self.cfg.train_args.device)
                optimizer.zero_grad()
                outputs = model(inputs)
                losses = criterion_nored(outputs, targets)
                if self.cfg.is_reg:
                    loss = torch.dot(losses.view(-1), weights / (weights.sum()))
                else:
                    loss = torch.dot(losses, weights / (weights.sum()))
                loss.backward()
                subtrn_loss += (loss.item() * weights.sum())
                cum_weights += weights.sum()
                optimizer.step()
                if not self.cfg.is_reg:
<<<<<<< HEAD
                    _, predicted = outputs.max(1)
=======
                    if is_selcon:
                        predicted = outputs     # linaer regression in selcon
                    else:
                        _, predicted = outputs.max(1)
>>>>>>> ac845fa9
                    subtrn_total += targets.size(0)
                    subtrn_correct += predicted.eq(targets).sum().item()
            epoch_time = time.time() - start_time
            if cum_weights != 0:
                subtrn_loss = subtrn_loss/cum_weights
            if not scheduler == None:
                scheduler.step()
            timing.append(epoch_time)
            print_args = self.cfg.train_args.print_args

            """
            ################################################# Evaluation Loop #################################################
            """

            if ((epoch + 1) % self.cfg.train_args.print_every == 0) or (epoch == self.cfg.train_args.num_epochs - 1):
                trn_loss = 0
                trn_correct = 0
                trn_total = 0
                val_loss = 0
                val_correct = 0
                val_total = 0
                tst_correct = 0
                tst_total = 0
                tst_loss = 0
                model.eval()

                if ("trn_loss" in print_args) or ("trn_acc" in print_args):
                    samples =0
                    with torch.no_grad():
                        for _, (inputs, targets) in enumerate(trainloader):
                            inputs, targets = inputs.to(self.cfg.train_args.device), \
                                              targets.to(self.cfg.train_args.device, non_blocking=True)
                            outputs = model(inputs)
                            loss = criterion(outputs, targets)
                            trn_loss += (loss.item() * trainloader.batch_size)
                            samples += targets.shape[0]
                            if "trn_acc" in print_args:
                                _, predicted = outputs.max(1)
                                trn_total += targets.size(0)
                                trn_correct += predicted.eq(targets).sum().item()
                        trn_loss = trn_loss/samples
                        trn_losses.append(trn_loss)

                    if "trn_acc" in print_args:
                        trn_acc.append(trn_correct / trn_total)

                if ("val_loss" in print_args) or ("val_acc" in print_args):
                    samples =0
                    with torch.no_grad():
                        for _, (inputs, targets) in enumerate(valloader):
                            inputs, targets = inputs.to(self.cfg.train_args.device), \
                                              targets.to(self.cfg.train_args.device, non_blocking=True)
                            outputs = model(inputs)
                            loss = criterion(outputs, targets)
                            val_loss += (loss.item() * valloader.batch_size)
                            samples += targets.shape[0]
                            if "val_acc" in print_args:
                                _, predicted = outputs.max(1)
                                val_total += targets.size(0)
                                val_correct += predicted.eq(targets).sum().item()
                        val_loss = val_loss/samples
                        val_losses.append(val_loss)

                    if "val_acc" in print_args:
                        val_acc.append(val_correct / val_total)

                if ("tst_loss" in print_args) or ("tst_acc" in print_args):
                    samples =0
                    with torch.no_grad():
                        for _, (inputs, targets) in enumerate(testloader):
                            inputs, targets = inputs.to(self.cfg.train_args.device), \
                                              targets.to(self.cfg.train_args.device, non_blocking=True)
                            outputs = model(inputs)
                            loss = criterion(outputs, targets)
                            tst_loss += (loss.item() * testloader.batch_size)
                            samples += targets.shape[0]
                            if "tst_acc" in print_args:
                                _, predicted = outputs.max(1)
                                tst_total += targets.size(0)
                                tst_correct += predicted.eq(targets).sum().item()
                        tst_loss = tst_loss/samples
                        tst_losses.append(tst_loss)

                    if "tst_acc" in print_args:
                        tst_acc.append(tst_correct / tst_total)

                if "subtrn_acc" in print_args:
                    subtrn_acc.append(subtrn_correct / subtrn_total)

                if "subtrn_losses" in print_args:
                    subtrn_losses.append(subtrn_loss)

                print_str = "Epoch: " + str(epoch + 1)

                """
                ################################################# Results Printing #################################################
                """

                for arg in print_args:

                    if arg == "val_loss":
                        print_str += " , " + "Validation Loss: " + str(val_losses[-1])

                    if arg == "val_acc":
                        print_str += " , " + "Validation Accuracy: " + str(val_acc[-1])

                    if arg == "tst_loss":
                        print_str += " , " + "Test Loss: " + str(tst_losses[-1])

                    if arg == "tst_acc":
                        print_str += " , " + "Test Accuracy: " + str(tst_acc[-1])

                    if arg == "trn_loss":
                        print_str += " , " + "Training Loss: " + str(trn_losses[-1])

                    if arg == "trn_acc":
                        print_str += " , " + "Training Accuracy: " + str(trn_acc[-1])

                    if arg == "subtrn_loss":
                        print_str += " , " + "Subset Loss: " + str(subtrn_losses[-1])

                    if arg == "subtrn_acc":
                        print_str += " , " + "Subset Accuracy: " + str(subtrn_acc[-1])

                    if arg == "time":
                        print_str += " , " + "Timing: " + str(timing[-1])

                # report metric to ray for hyperparameter optimization
                if 'report_tune' in self.cfg and self.cfg.report_tune  and len(dataloader):
                    tune.report(mean_accuracy=val_acc[-1])

                logger.info(print_str)

            """
            ################################################# Checkpoint Saving #################################################
            """

            if ((epoch + 1) % self.cfg.ckpt.save_every == 0) and self.cfg.ckpt.is_save:

                metric_dict = {}

                for arg in print_args:
                    if arg == "val_loss":
                        metric_dict['val_loss'] = val_losses
                    if arg == "val_acc":
                        metric_dict['val_acc'] = val_acc
                    if arg == "tst_loss":
                        metric_dict['tst_loss'] = tst_losses
                    if arg == "tst_acc":
                        metric_dict['tst_acc'] = tst_acc
                    if arg == "trn_loss":
                        metric_dict['trn_loss'] = trn_losses
                    if arg == "trn_acc":
                        metric_dict['trn_acc'] = trn_acc
                    if arg == "subtrn_loss":
                        metric_dict['subtrn_loss'] = subtrn_losses
                    if arg == "subtrn_acc":
                        metric_dict['subtrn_acc'] = subtrn_acc
                    if arg == "time":
                        metric_dict['time'] = timing

                ckpt_state = {
                    'epoch': epoch + 1,
                    'state_dict': model.state_dict(),
                    'optimizer': optimizer.state_dict(),
                    'loss': self.loss_function(),
                    'metrics': metric_dict
                }

                # save checkpoint
                self.save_ckpt(ckpt_state, checkpoint_path)
                logger.info("Model checkpoint saved at epoch: {0:d}".format(epoch + 1))

        """
        ################################################# Results Summary #################################################
        """

        logger.info(self.cfg.dss_args.type + " Selection Run---------------------------------")
        logger.info("Final SubsetTrn: {0:f}".format(subtrn_loss))
        if "val_loss" in print_args:
            if "val_acc" in print_args:
                logger.info("Validation Loss: %.2f , Validation Accuracy: %.2f", val_loss, val_acc[-1])
            else:
                logger.info("Validation Loss: %.2f", val_loss)

        if "tst_loss" in print_args:
            if "tst_acc" in print_args:
                logger.info("Test Loss: %.2f, Test Accuracy: %.2f", tst_loss, tst_acc[-1])
            else:
                logger.info("Test Data Loss: %f", tst_loss)
        logger.info('---------------------------------------------------------------------')
        logger.info(self.cfg.dss_args.type)
        logger.info('---------------------------------------------------------------------')

        """
        ################################################# Final Results Logging #################################################
        """

        if "val_acc" in print_args:
            val_str = "Validation Accuracy, "
            for val in val_acc:
                val_str = val_str + " , " + str(val)
            logger.info(val_str)

        if "tst_acc" in print_args:
            tst_str = "Test Accuracy, "
            for tst in tst_acc:
                tst_str = tst_str + " , " + str(tst)
            logger.info(tst_str)

        if "time" in print_args:
            time_str = "Time, "
            for t in timing:
                time_str = time_str + " , " + str(t)
            logger.info(timing)

        omp_timing = np.array(timing)
        omp_cum_timing = list(self.generate_cumulative_timing(omp_timing))
        logger.info("Total time taken by %s = %.4f ", self.cfg.dss_args.type, omp_cum_timing[-1])<|MERGE_RESOLUTION|>--- conflicted
+++ resolved
@@ -89,22 +89,16 @@
             model = MobileNet2(output_size=self.cfg.model.numclasses)
         elif self.cfg.model.architecture == 'HyperParamNet':
             model = HyperParamNet(self.cfg.model.l1, self.cfg.model.l2)
-<<<<<<< HEAD
-=======
         elif self.cfg.model.architecture == 'RegressionNet':
             model = RegressionNet(self.cfg.model.numclasses)
->>>>>>> ac845fa9
         elif self.cfg.model.architecture == 'ThreeLayerNet':
             model = ThreeLayerNet(self.cfg.model.input_dim, self.cfg.model.numclasses, 
 	    self.cfg.model.h1, self.cfg.model.h2)
         elif self.cfg.model.architecture == 'LSTM':
             model = LSTMClassifier(self.cfg.model.numclasses, self.cfg.model.wordvec_dim, \
                  self.cfg.model.weight_path, self.cfg.model.num_layers, self.cfg.model.hidden_size)
-<<<<<<< HEAD
-=======
         else:
             raise(NotImplementedError)
->>>>>>> ac845fa9
         model = model.to(self.cfg.train_args.device)
         return model
 
@@ -137,13 +131,7 @@
             scheduler = torch.optim.lr_scheduler.CosineAnnealingLR(optimizer,
                                                                    T_max=self.cfg.scheduler.T_max)
         elif self.cfg.scheduler.type == 'linear_decay':
-<<<<<<< HEAD
-            scheduler = torch.optim.lr_scheduler.StepLR(optimizer, 
-                                                        step_size=self.cfg.scheduler.stepsize, 
-                                                        gamma=self.cfg.scheduler.gamma)
-=======
             scheduler = torch.optim.lr_scheduler.StepLR(optimizer, step_size=self.cfg.scheduler.stepsize, gamma=self.cfg.scheduler.gamma)
->>>>>>> ac845fa9
         else:
             scheduler = None
         return optimizer, scheduler
@@ -205,8 +193,6 @@
         trn_batch_size = self.cfg.dataloader.batch_size
         val_batch_size = self.cfg.dataloader.batch_size
         tst_batch_size = self.cfg.dataloader.batch_size
-<<<<<<< HEAD
-=======
 
         if self.cfg.dataset.name == "sst2_facloc" and self.count_pkl(self.cfg.dataset.ss_path) == 1 and self.cfg.dss_args.type == 'FacLoc':
             self.cfg.dss_args.type = 'Full'
@@ -234,7 +220,6 @@
                 )   # random
             else:
                 batch_sampler = lambda _, __ : None
->>>>>>> ac845fa9
 
         if self.cfg.dataset.name == "sst2_facloc" and self.count_pkl(self.cfg.dataset.ss_path) == 1 and self.cfg.dss_args.type == 'FacLoc':
             self.cfg.dss_args.type = 'Full'
@@ -405,8 +390,6 @@
                                                      shuffle=self.cfg.dataloader.shuffle,
                                                      pin_memory=self.cfg.dataloader.pin_memory,
                                                      collate_fn=self.cfg.dss_args.collate_fn)
-<<<<<<< HEAD
-=======
 
         elif self.cfg.dss_args.type in ['SELCON']:
             """
@@ -439,7 +422,6 @@
         else:
             is_selcon = False
 
->>>>>>> ac845fa9
 
         """
         ################################################# Checkpoint Loading #################################################
@@ -481,15 +463,11 @@
             model.train()
             start_time = time.time()
             cum_weights = 0
-<<<<<<< HEAD
-            for _, (inputs, targets, weights) in enumerate(dataloader):
-=======
             for _, data in enumerate(dataloader):
                 if is_selcon:
                     inputs, targets, _, weights = data  # dataloader also returns id in case of selcon algorithm
                 else:
                     inputs, targets, weights = data
->>>>>>> ac845fa9
                 inputs = inputs.to(self.cfg.train_args.device)
                 targets = targets.to(self.cfg.train_args.device, non_blocking=True)
                 weights = weights.to(self.cfg.train_args.device)
@@ -505,14 +483,10 @@
                 cum_weights += weights.sum()
                 optimizer.step()
                 if not self.cfg.is_reg:
-<<<<<<< HEAD
-                    _, predicted = outputs.max(1)
-=======
                     if is_selcon:
                         predicted = outputs     # linaer regression in selcon
                     else:
                         _, predicted = outputs.max(1)
->>>>>>> ac845fa9
                     subtrn_total += targets.size(0)
                     subtrn_correct += predicted.eq(targets).sum().item()
             epoch_time = time.time() - start_time
