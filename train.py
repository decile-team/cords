--- conflicted
+++ resolved
@@ -145,16 +145,6 @@
         metrics = checkpoint['metrics']
         return start_epoch, model, optimizer, loss, metrics
 
-<<<<<<< HEAD
-=======
-    def setup(self):
-        self.timestep = 0
-
-
-    def step(self):
-        pass
-
->>>>>>> 1595199e
     def train(self):
         """
         #General Training Loop with Data Selection Strategies
@@ -188,10 +178,8 @@
 
         # print("--------------------------------------------------------")
         print("trn_batch_size: %s. " % trn_batch_size)
-<<<<<<< HEAD
-=======
+
         print("Using dss_strategy: %s" % self.configdata["dss_strategy"]["type"])
->>>>>>> 1595199e
         # print("--------------------------------------------------------")
 
         # Creating the Data Loaders
@@ -247,13 +235,6 @@
         logfile = open(path_logfile, 'w')
 
         checkpoint_dir = osp.abspath(osp.expanduser(self.configdata['ckpt']['dir']))
-<<<<<<< HEAD
-        ckpt_dir = os.path.join(checkpoint_dir, self.configdata['dss_strategy']['type'],
-                                self.configdata['dataset']['name'], str(
-                self.configdata['dss_strategy']['fraction']), str(self.configdata['dss_strategy']['select_every']),
-                                str(train_start_time))
-        checkpoint_path = os.path.join(ckpt_dir, 'model.pt')
-=======
         if "save_dir" in self.configdata:
             ckpt_dir = os.path.join(checkpoint_dir, self.configdata["save_dir"])
             checkpoint_path = os.path.join(ckpt_dir, 'model.pt')
@@ -264,7 +245,6 @@
                                     str(train_start_time))
             checkpoint_path = os.path.join(ckpt_dir, 'model.pt')
         print("making dir: %s" % ckpt_dir)
->>>>>>> 1595199e
         os.makedirs(ckpt_dir, exist_ok=True)
 
         # Model Creation
@@ -305,19 +285,15 @@
             setf_model = GLISTERStrategy(trainloader, valloader, model1, criterion_nored,
                                          self.configdata['optimizer']['lr'], self.configdata['train_args']['device'],
                                          num_cls, True, 'Supervised', 'Stochastic', r=int(bud))
-<<<<<<< HEAD
             # GLISTERStrategy(trainloader, valloader, model1, criterion_nored,
             #                 self.configdata['optimizer']['lr'], self.configdata['train_args']['device'],
             #                 num_cls, False, 'Supervised', 'Stochastic', r=int(bud))
-=======
->>>>>>> 1595199e
         # elif self.configdata['dss_strategy']['type'] == 'R-GLISTER':
         #     # GLISTER Selection strategy
         #     setf_model = GLISTERStrategy(trainloader, valloader, model1, criterion_nored,
         #                                  self.configdata['optimizer']['lr'], self.configdata['train_args']['device'],
         #                                  num_cls, True, 'RGreedy', r=int(self.configdata["dss_strategy"]["r"]))
         elif self.configdata['dss_strategy']['type'] == 'GLISTERPB':
-<<<<<<< HEAD
             setf_model = GLISTERStrategy(trainloader, valloader, model1, criterion_nored,
                                          self.configdata['optimizer']['lr'], self.configdata['train_args']['device'],
                                          num_cls, True, 'Supervised', 'PerBatch', r=int(bud))
@@ -325,7 +301,6 @@
             setf_model = GLISTERStrategy(trainloader, valloader, model1, criterion_nored,
                                          self.configdata['optimizer']['lr'], self.configdata['train_args']['device'],
                                          num_cls, True, 'Supervised', 'PerClass', r=int(bud))
-=======
             # (self, trainloader, valloader, model,
             #  loss_func, eta, device, num_classes,
             #  linear_layer, selection_type, greedy, r=15, verbose=True)
@@ -336,7 +311,6 @@
         #     setf_model = GLISTERStrategy(trainloader, valloader, model1, criterion_nored,
         #                                  self.configdata['optimizer']['lr'], self.configdata['train_args']['device'],
         #                                  num_cls, True, 'Supervised', 'PerClass', r=int(bud))
->>>>>>> 1595199e
         elif self.configdata['dss_strategy']['type'] == 'CRAIG':
             # CRAIG Selection strategy
             setf_model = CRAIGStrategy(trainloader, valloader, model1, criterion_nored,
@@ -539,32 +513,22 @@
                         self.configdata['train_args']['device'],
                         non_blocking=True)  # targets can have non_blocking=True.
                     optimizer.zero_grad()
-<<<<<<< HEAD
                     if batch_idx % 1000 == 0:
                         print(
                             "batch_idx: %s, inputs.shape: %s, updating model parameters... " % (
                                 batch_idx, inputs.shape))
-=======
                     # if batch_idx % 10 == 0:
                     #     print(
                     #         "batch_idx: %s, inputs.shape: %s, updating model parameters... " % (
                     #             batch_idx, inputs.shape))
->>>>>>> 1595199e
                     # print("inputs.device: %s. " % inputs.device)
                     # print("targets.device: %s. " % targets.device)
                     outputs = model(inputs)
                     losses = criterion_nored(outputs, targets)
-<<<<<<< HEAD
-                    # loss = torch.dot(losses, gammas[batch_wise_indices[batch_idx]]) / (
-                    #     gammas[batch_wise_indices[batch_idx]].sum())
-                    loss = torch.dot(losses, gammas[batch_wise_indices[batch_idx]]) / (
-                        gammas[batch_wise_indices[batch_idx]].sum())
-=======
                     loss = torch.dot(losses, gammas[batch_wise_indices[batch_idx]]) / (
                         gammas[batch_wise_indices[batch_idx]].sum())
                     # loss = losses.mean()
                     # loss = torch.dot(losses, gammas[batch_wise_indices[batch_idx]]) / (gammas.sum())
->>>>>>> 1595199e
                     ########################################################
                     # print(model)
                     # print(loss)
@@ -626,10 +590,7 @@
                     outputs = model(inputs)
                     loss = criterion(outputs, targets)
                     # if batch_idx % 1000 == 0:
-<<<<<<< HEAD
-=======
                     # if batch_idx % 3 == 0:
->>>>>>> 1595199e
                     #     print(
                     #         "batch_idx: %s, inputs.shape: %s, updating model parameters... " % (
                     #         batch_idx, inputs.shape))
@@ -872,12 +833,6 @@
                     if arg == "time":
                         metric_dict['time'] = timing
 
-<<<<<<< HEAD
-                ckpt_state = {
-                    'epoch': epoch + 1,
-                    'state_dict': model.state_dict(),
-                    'optimizer': optimizer.state_dict(),
-=======
                 # ckpt_state = {
                 #     'epoch': epoch + 1,
                 #     'state_dict': model.state_dict(),
@@ -890,7 +845,6 @@
                     'epoch': epoch + 1,
                     # 'state_dict': model.state_dict(),
                     # 'optimizer': optimizer.state_dict(),
->>>>>>> 1595199e
                     'loss': self.loss_function(),
                     'metrics': metric_dict
                 }
