from ray import tune

config = dict(setting= "hyperparamtuning",

# parameter for subset selection
# all settings for subset selection will be fetched from here
subset_config = "configs/SL/config_gradmatchpb_glove_sst2.py",

# parameters for hyper-parameter tuning
# search space for hyper-parameter tuning
space = dict(learning_rate=tune.uniform(0.001, 0.01), 
        # optimizer= tune.choice(['sgd', 'adam']),
<<<<<<< HEAD
        #epochs = tune.choice([10, 20, 30]),
=======
>>>>>>> 81762b84
        hidden_size = tune.choice([64, 128, 256]),
        trn_batch_size= tune.choice([16, 32, 64]),        
        ),

# tuning algorithm 
search_algo = "",

# number of hyper-parameter set to try
num_evals = 27,

# metric to be optimized, for 'mean_loss' metric mode should be 'min'
metric = "mean_accuracy",
mode = "max",

# scheduler to be used (i.e ASHAScheduler)
# scheduler terminates trials that perform poorly
# learn more here: https://docs.ray.io/en/releases-0.7.1/tune-schedulers.html
scheduler = 'hyperband',

# where to store logs
log_dir = "RayLogs/",

# resume hyper-parameter tuning from previous log
# specify 'name' (i.e main_2021-03-09_18-33-56) below
resume = False,

# only required if you want to resume from previous checkpoint
# it can also be specified if you don't want to resume
name = None,

# specify resources to be used per trial
# i.e {'gpu':1, 'cpu':2}
resources = {'gpu' : 1},

# if True, trains model on Full dataset with the best parameter selected.
final_train = True

)<|MERGE_RESOLUTION|>--- conflicted
+++ resolved
@@ -10,10 +10,6 @@
 # search space for hyper-parameter tuning
 space = dict(learning_rate=tune.uniform(0.001, 0.01), 
         # optimizer= tune.choice(['sgd', 'adam']),
-<<<<<<< HEAD
-        #epochs = tune.choice([10, 20, 30]),
-=======
->>>>>>> 81762b84
         hidden_size = tune.choice([64, 128, 256]),
         trn_batch_size= tune.choice([16, 32, 64]),        
         ),
