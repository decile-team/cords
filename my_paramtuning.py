--- conflicted
+++ resolved
@@ -114,13 +114,8 @@
     def get_scheduler(self, method, metric, mode):
 
         if method == "ASHA":
-<<<<<<< HEAD
-            scheduler = AsyncHyperBandScheduler(metric = metric, mode = mode,
-                        max_t = self.train_class.cfg.train_args.num_epochs)
-=======
             scheduler = AsyncHyperBandScheduler(metric = metric, mode = mode, 
                                                 max_t = self.train_class.cfg.train_args.num_epochs)
->>>>>>> 1f47f3f9
         elif method == "hyperband" or method == "HB":
             scheduler = HyperBandScheduler(metric = metric, mode = mode, 
                         max_t = self.train_class.cfg.train_args.num_epochs)
