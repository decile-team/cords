--- conflicted
+++ resolved
@@ -128,11 +128,7 @@
         self.train_class.cfg['dss_args']['valid'] = False
         self.train_class.cfg['dss_args']['eps'] = 1e-100
         self.train_class.cfg['dss_args']['linear_layer'] = True
-<<<<<<< HEAD
-=======
         self.train_class.cfg['dss_args']['kappa'] = 0
-
->>>>>>> 81762b84
         self.train_class.train()
     
     def update_parameters(self, config, new_config):
@@ -146,12 +142,8 @@
         if 'trn_batch_size' in new_config:
             config['dataloader']['batch_size'] = new_config['trn_batch_size']
         if 'hidden_size' in new_config:
-<<<<<<< HEAD
-            config['model']['hidden_size'] = new_config['hidden_size']      
-=======
             config['model']['hidden_size'] = new_config['hidden_size']
         
->>>>>>> 81762b84
         return config
         
 
